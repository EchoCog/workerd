// Copyright (c) 2023 Cloudflare, Inc.
// Licensed under the Apache 2.0 license found in the LICENSE file or at:
//     https://opensource.org/licenses/Apache-2.0

import assert from "node:assert";
import util from "node:util";

let scheduledLastCtrl;

export default {
  async fetch(request, env, ctx) {
    const { pathname } = new URL(request.url);
    if (pathname === "/body-length") {
      return Response.json(Object.fromEntries(request.headers));
    }
    if (pathname === "/web-socket") {
      const pair = new WebSocketPair();
      pair[0].addEventListener("message", (event) => {
        pair[0].send(util.inspect(event));
      });
      pair[0].accept();
      return new Response(null, {
        status: 101,
        webSocket: pair[1],
      });
    }
    return new Response(null, { status: 404 });
  },

  async scheduled(ctrl, env, ctx) {
    scheduledLastCtrl = ctrl;
    if (ctrl.cron === "* * * * 30") ctrl.noRetry();
  },

  async test(ctrl, env, ctx) {
    // Call `fetch()` with known body length
    {
      const body = new FixedLengthStream(3);
      const writer = body.writable.getWriter();
      void writer.write(new Uint8Array([1, 2, 3]));
      void writer.close();
      const response = await env.SERVICE.fetch("http://placeholder/body-length", {
        method: "POST",
        body: body.readable,
      });
      const headers = new Headers(await response.json());
      assert.strictEqual(headers.get("Content-Length"), "3");
      assert.strictEqual(headers.get("Transfer-Encoding"), null);
    }

    // Check `fetch()` with unknown body length
    {
      const body = new IdentityTransformStream();
      const writer = body.writable.getWriter();
      void writer.write(new Uint8Array([1, 2, 3]));
      void writer.close();
      const response = await env.SERVICE.fetch("http://placeholder/body-length", {
        method: "POST",
        body: body.readable,
      });
      const headers = new Headers(await response.json());
      assert.strictEqual(headers.get("Content-Length"), null);
      assert.strictEqual(headers.get("Transfer-Encoding"), "chunked");
    }

    // Call `scheduled()` with no options
    {
      const result = await env.SERVICE.scheduled();
      assert.strictEqual(result.outcome, "ok");
      assert(!result.noRetry);
      assert(Math.abs(Date.now() - scheduledLastCtrl.scheduledTime) < 3_000);
      assert.strictEqual(scheduledLastCtrl.cron, "");
    }

    // Call `scheduled()` with options, and noRetry()
    {
      const result = await env.SERVICE.scheduled({ scheduledTime: 1000, cron: "* * * * 30" });
      assert.strictEqual(result.outcome, "ok");
      assert(result.noRetry);
      assert.strictEqual(scheduledLastCtrl.scheduledTime, 1000);
      assert.strictEqual(scheduledLastCtrl.cron, "* * * * 30");
    }
  }
}

export const inspect = {
  async test(ctrl, env, ctx) {
    // Check URL with duplicate search param keys
    const url = new URL("http://user:pass@placeholder:8787/path?a=1&a=2&b=3");
    assert.strictEqual(util.inspect(url),
      `URL {
  origin: 'http://placeholder:8787',
  href: 'http://user:pass@placeholder:8787/path?a=1&a=2&b=3',
  protocol: 'http:',
  username: 'user',
  password: 'pass',
  host: 'placeholder:8787',
  hostname: 'placeholder',
  port: '8787',
  pathname: '/path',
  search: '?a=1&a=2&b=3',
  hash: '',
  searchParams: URLSearchParams(3) { 'a' => '1', 'a' => '2', 'b' => '3' }
}`
    );

    // Check FormData with lower depth
    const formData = new FormData();
    formData.set("string", "hello");
    formData.set("blob", new Blob(["<h1>BLOB</h1>"], {
      type: "text/html"
    }));
    formData.set("file", new File(["password123"], "passwords.txt", {
      type: "text/plain",
      lastModified: 1000
    }));
    assert.strictEqual(util.inspect(formData, { depth: 0 }),
      `FormData(3) { 'string' => 'hello', 'blob' => [File], 'file' => [File] }`
    );

    // Check request with mutable headers
    const request = new Request("http://placeholder", {
      method: "POST",
      body: "message",
      headers: { "Content-Type": "text/plain" }
    });
<<<<<<< HEAD
    if(env.CACHE_ENABLED) {
      assert.strictEqual(util.inspect(request),
`Request {
  cache: undefined,
  keepalive: false,
  integrity: '',
  cf: undefined,
  signal: AbortSignal { reason: undefined, aborted: false, onabort: null },
  fetcher: null,
  redirect: 'follow',
  headers: Headers(1) { 'content-type' => 'text/plain', [immutable]: false },
  url: 'http://placeholder',
=======
    assert.strictEqual(util.inspect(request),
      `Request {
>>>>>>> c49cfb4c
  method: 'POST',
  url: 'http://placeholder',
  headers: Headers(1) { 'content-type' => 'text/plain', [immutable]: false },
  redirect: 'follow',
  fetcher: null,
  signal: AbortSignal { aborted: false, reason: undefined, onabort: null },
  cf: undefined,
  integrity: '',
  keepalive: false,
  body: ReadableStream {
    locked: false,
    [state]: 'readable',
    [supportsBYOB]: true,
    [length]: 7n
  },
  bodyUsed: false
}`
      );
    } else {
      assert.strictEqual(util.inspect(request),
`Request {
  keepalive: false,
  integrity: '',
  cf: undefined,
  signal: AbortSignal { reason: undefined, aborted: false, onabort: null },
  fetcher: null,
  redirect: 'follow',
  headers: Headers(1) { 'content-type' => 'text/plain', [immutable]: false },
  url: 'http://placeholder',
  method: 'POST',
  bodyUsed: false,
  body: ReadableStream {
    locked: false,
    [state]: 'readable',
    [supportsBYOB]: true,
    [length]: 7n
  }
}`
      );
    }

    // Check response with immutable headers
    const response = await env.SERVICE.fetch("http://placeholder/not-found");
    assert.strictEqual(util.inspect(response),
      `Response {
  status: 404,
  statusText: 'Not Found',
  headers: Headers(0) { [immutable]: true },
  ok: false,
  redirected: false,
  url: 'http://placeholder/not-found',
  webSocket: null,
  cf: undefined,
  body: ReadableStream {
    locked: false,
    [state]: 'readable',
    [supportsBYOB]: true,
    [length]: 0n
  },
  bodyUsed: false
}`
    );

    // Check `MessageEvent` with unimplemented properties
    const webSocketResponse = await env.SERVICE.fetch("http://placeholder/web-socket", {
      headers: { "Upgrade": "websocket" },
    });
    const webSocket = webSocketResponse.webSocket;
    assert.notStrictEqual(webSocket, null);
    const messagePromise = new Promise((resolve) => {
      webSocket.addEventListener("message", (event) => {
        assert.strictEqual(event.data,
          `MessageEvent {
  data: 'data',
  type: 'message',
  eventPhase: 2,
  composed: false,
  bubbles: false,
  cancelable: false,
  defaultPrevented: false,
  returnValue: true,
  currentTarget: WebSocket { readyState: 1, url: null, protocol: '', extensions: '' },
  srcElement: WebSocket { readyState: 1, url: null, protocol: '', extensions: '' },
  timeStamp: 0,
  isTrusted: true,
  cancelBubble: false,
  NONE: 0,
  CAPTURING_PHASE: 1,
  AT_TARGET: 2,
  BUBBLING_PHASE: 3
}`
        );
        resolve();
      });
    });
    webSocket.accept();
    webSocket.send("data");
    webSocket.close();
    await messagePromise;
  }
};

async function assertRequestCacheThrowsError(cacheHeader,
  errorName = 'Error',
  errorMessage = "The 'cache' field on 'RequestInitializerDict' is not implemented.") {
  assert.throws(() => {
    new Request('https://example.org', { cache: cacheHeader });
  }, {
    name: errorName,
    message: errorMessage,
  });
}

async function assertFetchCacheRejectsError(cacheHeader,
  errorName = 'Error',
  errorMessage = "The 'cache' field on 'RequestInitializerDict' is not implemented.") {
  await assert.rejects((async () => {
    await fetch('https://example.org', { cache: cacheHeader });
  })(), {
    name: errorName,
    message: errorMessage,
  });
}

export const cacheMode = {
  async test(ctrl, env, ctx) {
    assert.strictEqual("cache" in Request.prototype, env.CACHE_ENABLED);
    {
      const req = new Request('https://example.org', {});
      assert.strictEqual(req.cache, undefined);
    }
    if(!env.CACHE_ENABLED) {
      await assertRequestCacheThrowsError('no-store');
      await assertRequestCacheThrowsError('no-cache');
      await assertRequestCacheThrowsError('no-transform');
      await assertRequestCacheThrowsError('unsupported');
      await assertFetchCacheRejectsError('no-store');
      await assertFetchCacheRejectsError('no-cache');
      await assertFetchCacheRejectsError('no-transform');
      await assertFetchCacheRejectsError('unsupported');
    } else {
      await assertRequestCacheThrowsError('no-store',
        'TypeError',
        "Unsupported cache mode: no-store");
      await assertRequestCacheThrowsError('no-cache',
        'TypeError',
        "Unsupported cache mode: no-cache");
      await assertRequestCacheThrowsError('no-transform',
        'TypeError',
        "Unsupported cache mode: no-transform");
      await assertRequestCacheThrowsError('unsupported',
        'TypeError',
        "Unsupported cache mode: unsupported");
      await assertFetchCacheRejectsError('no-store',
        'TypeError',
        "Unsupported cache mode: no-store");
      await assertFetchCacheRejectsError('no-cache',
        'TypeError',
        "Unsupported cache mode: no-cache");
      await assertFetchCacheRejectsError('no-transform',
        'TypeError',
        "Unsupported cache mode: no-transform");
      await assertFetchCacheRejectsError('unsupported',
        'TypeError',
        "Unsupported cache mode: unsupported");
    }
  }
}<|MERGE_RESOLUTION|>--- conflicted
+++ resolved
@@ -124,23 +124,31 @@
       body: "message",
       headers: { "Content-Type": "text/plain" }
     });
-<<<<<<< HEAD
     if(env.CACHE_ENABLED) {
       assert.strictEqual(util.inspect(request),
 `Request {
+  method: 'POST',
+  url: 'http://placeholder',
+  headers: Headers(1) { 'content-type' => 'text/plain', [immutable]: false },
+  redirect: 'follow',
+  fetcher: null,
+  signal: AbortSignal { aborted: false, reason: undefined, onabort: null },
+  cf: undefined,
+  integrity: '',
+  keepalive: false,
   cache: undefined,
-  keepalive: false,
-  integrity: '',
-  cf: undefined,
-  signal: AbortSignal { reason: undefined, aborted: false, onabort: null },
-  fetcher: null,
-  redirect: 'follow',
-  headers: Headers(1) { 'content-type' => 'text/plain', [immutable]: false },
-  url: 'http://placeholder',
-=======
-    assert.strictEqual(util.inspect(request),
-      `Request {
->>>>>>> c49cfb4c
+  body: ReadableStream {
+    locked: false,
+    [state]: 'readable',
+    [supportsBYOB]: true,
+    [length]: 7n
+  },
+  bodyUsed: false
+}`
+      );
+    } else {
+      assert.strictEqual(util.inspect(request),
+`Request {
   method: 'POST',
   url: 'http://placeholder',
   headers: Headers(1) { 'content-type' => 'text/plain', [immutable]: false },
@@ -157,27 +165,6 @@
     [length]: 7n
   },
   bodyUsed: false
-}`
-      );
-    } else {
-      assert.strictEqual(util.inspect(request),
-`Request {
-  keepalive: false,
-  integrity: '',
-  cf: undefined,
-  signal: AbortSignal { reason: undefined, aborted: false, onabort: null },
-  fetcher: null,
-  redirect: 'follow',
-  headers: Headers(1) { 'content-type' => 'text/plain', [immutable]: false },
-  url: 'http://placeholder',
-  method: 'POST',
-  bodyUsed: false,
-  body: ReadableStream {
-    locked: false,
-    [state]: 'readable',
-    [supportsBYOB]: true,
-    [length]: 7n
-  }
 }`
       );
     }
