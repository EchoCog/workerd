--- conflicted
+++ resolved
@@ -589,9 +589,9 @@
   template <typename Registry>                                                                     \
   static void registerTypeScriptDynamicOverride(Registry& registry, ##__VA_ARGS__)
 
-#define JSG_STRUCT_TS_OVERRIDE_DYNAMIC(...) \
-  static void jsgConfiguration(__VA_ARGS__); \
-  template <typename Registry> \
+#define JSG_STRUCT_TS_OVERRIDE_DYNAMIC(...)                                                        \
+  static void jsgConfiguration(__VA_ARGS__);                                                       \
+  template <typename Registry>                                                                     \
   static void registerTypeScriptDynamicOverride(Registry& registry, ##__VA_ARGS__)
 
 // Like JSG_TS_DEFINE but for use with JSG_STRUCT. Should be placed adjacent to the JSG_STRUCT
@@ -638,33 +638,33 @@
     : std::true_type {};
 }  // namespace
 
-#define _JSG_STRUCT_INTERNAL_KIND_AND_FIELDS_AND_TYPE_WRAPPER(...) \
-  static constexpr ::workerd::jsg::JsgKind JSG_KIND KJ_UNUSED = \
-      ::workerd::jsg::JsgKind::STRUCT; \
-  static constexpr char JSG_FOR_EACH(JSG_STRUCT_FIELD_NAME, , __VA_ARGS__); \
-  template <typename TypeWrapper, typename Self> \
-  using JsgFieldWrappers = ::workerd::jsg::TypeTuple< \
-    JSG_FOR_EACH(JSG_STRUCT_FIELD, , __VA_ARGS__) \
-  >
-
-#define _JSG_STRUCT_REGISTER_MEMBERS_TS_ROOT() \
-  if constexpr (::workerd::jsg::HasStructTypeScriptRoot<Self>::value) { \
-    registry.registerTypeScriptRoot(); \
-  }
-
-#define _JSG_STRUCT_REGISTER_MEMBERS_TS_OVERRIDE() \
-  if constexpr (::workerd::jsg::HasStructTypeScriptOverride<Self>::value) { \
-    registry.template registerTypeScriptOverride<Self::_JSG_STRUCT_TS_OVERRIDE_DO_NOT_USE_DIRECTLY>(); \
-  }
-
-#define _JSG_STRUCT_REGISTER_MEMBERS_TS_DYNAMIC_OVERRIDE() \
-  if constexpr (requires (jsg::GetConfiguration<Self> arg) \
-      { registerTypeScriptDynamicOverride<Registry>(registry, arg); }) { \
-    registerTypeScriptDynamicOverride<Registry>(registry, arg); \
-  }
-
-#define _JSG_STRUCT_REGISTER_MEMBERS_TS_DEFINE() \
-  if constexpr (::workerd::jsg::HasStructTypeScriptDefine<Self>::value) { \
+#define _JSG_STRUCT_INTERNAL_KIND_AND_FIELDS_AND_TYPE_WRAPPER(...)                                 \
+  static constexpr ::workerd::jsg::JsgKind JSG_KIND KJ_UNUSED = ::workerd::jsg::JsgKind::STRUCT;   \
+  static constexpr char JSG_FOR_EACH(JSG_STRUCT_FIELD_NAME, , __VA_ARGS__);                        \
+  template <typename TypeWrapper, typename Self>                                                   \
+  using JsgFieldWrappers =                                                                         \
+      ::workerd::jsg::TypeTuple<JSG_FOR_EACH(JSG_STRUCT_FIELD, , __VA_ARGS__)>
+
+#define _JSG_STRUCT_REGISTER_MEMBERS_TS_ROOT()                                                     \
+  if constexpr (::workerd::jsg::HasStructTypeScriptRoot<Self>::value) {                            \
+    registry.registerTypeScriptRoot();                                                             \
+  }
+
+#define _JSG_STRUCT_REGISTER_MEMBERS_TS_OVERRIDE()                                                 \
+  if constexpr (::workerd::jsg::HasStructTypeScriptOverride<Self>::value) {                        \
+    registry                                                                                       \
+        .template registerTypeScriptOverride<Self::_JSG_STRUCT_TS_OVERRIDE_DO_NOT_USE_DIRECTLY>(); \
+  }
+
+#define _JSG_STRUCT_REGISTER_MEMBERS_TS_DYNAMIC_OVERRIDE()                                         \
+  if constexpr (requires(jsg::GetConfiguration<Self> arg) {                                        \
+                  registerTypeScriptDynamicOverride<Registry>(registry, arg);                      \
+                }) {                                                                               \
+    registerTypeScriptDynamicOverride<Registry>(registry, arg);                                    \
+  }
+
+#define _JSG_STRUCT_REGISTER_MEMBERS_TS_DEFINE()                                                   \
+  if constexpr (::workerd::jsg::HasStructTypeScriptDefine<Self>::value) {                          \
     registry.template registerTypeScriptDefine<Self::_JSG_STRUCT_TS_DEFINE_DO_NOT_USE_DIRECTLY>(); \
   }
 
@@ -707,25 +707,6 @@
 // identifiers starting with $ are rare in JS land, especially for things the runtime would be
 // exporting), then you should be able to use '$$' as the identifier prefix in C++ since only the
 // first '$' gets stripped.
-<<<<<<< HEAD
-#define JSG_STRUCT(...) \
-  _JSG_STRUCT_INTERNAL_KIND_AND_FIELDS_AND_TYPE_WRAPPER(__VA_ARGS__); \
-  template <typename Registry, typename Self> \
-  static void registerMembers(Registry& registry) \
-      requires (!jsg::HasConfiguration<Self>) { \
-    JSG_FOR_EACH(JSG_STRUCT_REGISTER_MEMBER, , __VA_ARGS__); \
-    _JSG_STRUCT_REGISTER_MEMBERS_TS_ROOT(); \
-    _JSG_STRUCT_REGISTER_MEMBERS_TS_OVERRIDE(); \
-    _JSG_STRUCT_REGISTER_MEMBERS_TS_DEFINE(); \
-  } \
-  template <typename Registry, typename Self> \
-  static void registerMembers(Registry& registry, jsg::GetConfiguration<Self> arg) \
-      requires jsg::HasConfiguration<Self> { \
-    JSG_FOR_EACH(JSG_STRUCT_REGISTER_MEMBER, , __VA_ARGS__); \
-    _JSG_STRUCT_REGISTER_MEMBERS_TS_ROOT(); \
-    _JSG_STRUCT_REGISTER_MEMBERS_TS_DYNAMIC_OVERRIDE(); \
-    _JSG_STRUCT_REGISTER_MEMBERS_TS_DEFINE(); \
-=======
 #define JSG_STRUCT(...)                                                                            \
   static constexpr ::workerd::jsg::JsgKind JSG_KIND KJ_UNUSED = ::workerd::jsg::JsgKind::STRUCT;   \
   static constexpr char JSG_FOR_EACH(JSG_STRUCT_FIELD_NAME, , __VA_ARGS__);                        \
@@ -762,7 +743,6 @@
     requires jsg::HasConfiguration<Self>                                                           \
   {                                                                                                \
     registerMembersInternal<Registry, Self, jsg::GetConfiguration<Self>>(registry, arg);           \
->>>>>>> 03859f51
   }
 
 namespace {
